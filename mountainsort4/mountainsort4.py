from typing import Union, cast
from .ms4alg import MountainSort4
import os
import shutil
import tempfile
import numpy as np
import math
import multiprocessing
import spikeextractors as se


def mountainsort4(*, recording: se.RecordingExtractor, detect_sign: int, clip_size: int=50, adjacency_radius: float=-1, detect_threshold: float=3, detect_interval: int=10,
                  num_workers: Union[None, int]=None, verbose: bool=True, use_recording_directly: bool=False, tempdir: Union[str, None]=None) -> se.SortingExtractor:
    if num_workers is None:
        num_workers = math.floor((multiprocessing.cpu_count()+1)/2)

    if verbose:
        print('Using {} workers.'.format(num_workers))

    MS4 = MountainSort4()
    MS4.setRecording(recording)
    geom = _get_geom_from_recording(recording)
    MS4.setGeom(geom)
    MS4.setSortingOpts(
        clip_size=clip_size,
        adjacency_radius=adjacency_radius,
        detect_sign=detect_sign,
        detect_interval=detect_interval,
        detect_threshold=detect_threshold,
        verbose=verbose
    )
<<<<<<< HEAD

    tmpdir = tempfile.mkdtemp(dir=os.environ.get('TEMPDIR', '/tmp'))
=======
    if tempdir is None:
        tempdir = tempfile.mkdtemp(dir=os.environ.get('TEMPDIR', '/tmp'))
>>>>>>> 3d9b6f5d
    MS4.setNumWorkers(num_workers)
    if verbose:
        print('Using tempdir: '+tempdir)
    MS4.setTemporaryDirectory(tempdir)
    MS4.setUseRecordingDirectly(use_recording_directly)
    try:
        MS4.sort()
    except:
        if verbose:
            print('Cleaning tempdir:: '+tempdir)
        shutil.rmtree(tempdir)
        raise
    if verbose:
        print('Cleaning tempdir::::: '+tempdir)
    shutil.rmtree(tempdir)
    times, labels, channels = MS4.eventTimesLabelsChannels()
    output = se.NumpySortingExtractor()
    output.set_times_labels(times=times, labels=labels)
    return output


def _get_geom_from_recording(recording: se.RecordingExtractor):
    channel_ids = cast(np.ndarray, recording.get_channel_ids())
    M = len(channel_ids)
    location0 = recording.get_channel_property(channel_ids[0], 'location')
    nd = len(location0)
    geom = np.zeros((M, nd))
    for i in range(M):
        location_i = recording.get_channel_property(channel_ids[i], 'location')
        geom[i, :] = location_i
    return geom<|MERGE_RESOLUTION|>--- conflicted
+++ resolved
@@ -29,13 +29,8 @@
         detect_threshold=detect_threshold,
         verbose=verbose
     )
-<<<<<<< HEAD
-
-    tmpdir = tempfile.mkdtemp(dir=os.environ.get('TEMPDIR', '/tmp'))
-=======
     if tempdir is None:
         tempdir = tempfile.mkdtemp(dir=os.environ.get('TEMPDIR', '/tmp'))
->>>>>>> 3d9b6f5d
     MS4.setNumWorkers(num_workers)
     if verbose:
         print('Using tempdir: '+tempdir)
